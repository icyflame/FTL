/* Pi-hole: A black hole for Internet advertisements
*  (c) 2019 Pi-hole, LLC (https://pi-hole.net)
*  Network-wide ad blocking via your own hardware.
*
*  FTL Engine
*  Regex prototypes
*
*  This file is copyright under the latest version of the EUPL.
*  Please see LICENSE file for your rights under this license. */
#ifndef REGEX_H
#define REGEX_H

// clientsData type
#include "datastructure.h"

extern const char *regextype[];

// Use TRE instead of GNU regex library (compiled into FTL itself)
#define USE_TRE_REGEX

#ifdef USE_TRE_REGEX
#include "tre-regex/regex.h"
#else
#include <regex.h>
#endif

// assert_sizeof
#include "static_assert.h"

#include <netinet/in.h>

typedef struct {
<<<<<<< HEAD
	bool available;
	bool inverted;
	bool query_type_inverted;
	enum query_type query_type;
=======
	bool available :1;
	struct {
		bool inverted :1;
		bool query_type_inverted :1;
		bool custom_ip4 :1;
		bool custom_ip6 :1;
		enum query_types query_type;
		enum reply_type reply;
		struct in_addr addr4;
		struct in6_addr addr6;
	} ext;
>>>>>>> 9bfcc880
	int database_id;
	char *string;
	regex_t regex;
} regexData;

ASSERT_SIZEOF(regexData, 56, 44, 44);

#define REGEX_MSG_LEN 256

bool compile_regex(const char *regexin, regexData *regex, char **message);
unsigned int get_num_regex(const enum regex_type regexid) __attribute__((pure));
int match_regex(const char *input, DNSCacheData* dns_cache, const int clientID,
                const enum regex_type regexid, const bool regextest);
void allocate_regex_client_enabled(clientsData *client, const int clientID);
void reload_per_client_regex(clientsData *client);
void read_regex_from_database(void);
bool regex_get_redirect(const int regexID, struct in_addr *addr4, struct in6_addr *addr6);

int regex_test(const bool debug_mode, const bool quiet, const char *domainin, const char *regexin);

#endif //REGEX_H<|MERGE_RESOLUTION|>--- conflicted
+++ resolved
@@ -30,24 +30,17 @@
 #include <netinet/in.h>
 
 typedef struct {
-<<<<<<< HEAD
-	bool available;
-	bool inverted;
-	bool query_type_inverted;
-	enum query_type query_type;
-=======
 	bool available :1;
 	struct {
 		bool inverted :1;
 		bool query_type_inverted :1;
 		bool custom_ip4 :1;
 		bool custom_ip6 :1;
-		enum query_types query_type;
+		enum query_type query_type;
 		enum reply_type reply;
 		struct in_addr addr4;
 		struct in6_addr addr6;
 	} ext;
->>>>>>> 9bfcc880
 	int database_id;
 	char *string;
 	regex_t regex;
