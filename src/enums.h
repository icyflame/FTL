/* Pi-hole: A black hole for Internet advertisements
*  (c) 2020 Pi-hole, LLC (https://pi-hole.net)
*  Network-wide ad blocking via your own hardware.
*
*  FTL Engine
*  Global enums
*
*  This file is copyright under the latest version of the EUPL.
*  Please see LICENSE file for your rights under this license. */
#ifndef ENUMS_H
#define ENUMS_H

enum memory_type {
	QUERIES,
	UPSTREAMS,
	CLIENTS,
	DOMAINS,
	OVERTIME,
	DNS_CACHE
} __attribute__ ((packed));

enum dnssec_status {
	DNSSEC_UNSPECIFIED,
	DNSSEC_SECURE,
	DNSSEC_INSECURE,
	DNSSEC_BOGUS,
	DNSSEC_ABANDONED
} __attribute__ ((packed));

enum query_status {
	QUERY_UNKNOWN,
	QUERY_GRAVITY,
	QUERY_FORWARDED,
	QUERY_CACHE,
	QUERY_REGEX,
	QUERY_BLACKLIST,
	QUERY_EXTERNAL_BLOCKED_IP,
	QUERY_EXTERNAL_BLOCKED_NULL,
	QUERY_EXTERNAL_BLOCKED_NXRA,
	QUERY_GRAVITY_CNAME,
	QUERY_REGEX_CNAME,
	QUERY_BLACKLIST_CNAME,
	QUERY_STATUS_MAX
} __attribute__ ((packed));

enum reply_type {
	REPLY_UNKNOWN,
	REPLY_NODATA,
	REPLY_NXDOMAIN,
	REPLY_CNAME,
	REPLY_IP,
	REPLY_DOMAIN,
	REPLY_RRNAME,
	REPLY_SERVFAIL,
	REPLY_REFUSED,
	REPLY_NOTIMP,
	REPLY_OTHER
	}  __attribute__ ((packed));

enum privacy_level {
	PRIVACY_SHOW_ALL = 0,
	PRIVACY_HIDE_DOMAINS,
	PRIVACY_HIDE_DOMAINS_CLIENTS,
	PRIVACY_MAXIMUM
} __attribute__ ((packed));

enum blocking_mode {
	MODE_IP,
	MODE_NX,
	MODE_NULL,
	MODE_IP_NODATA_AAAA,
	MODE_NODATA
} __attribute__ ((packed));

enum regex_type {
	REGEX_BLACKLIST,
	REGEX_WHITELIST,
	REGEX_CLI,
	REGEX_MAX
} __attribute__ ((packed));

enum query_types {
	TYPE_A = 1,
	TYPE_AAAA,
	TYPE_ANY,
	TYPE_SRV,
	TYPE_SOA,
	TYPE_PTR,
	TYPE_TXT,
	TYPE_NAPTR,
	TYPE_MX,
	TYPE_DS,
	TYPE_RRSIG,
	TYPE_DNSKEY,
	TYPE_NS,
	TYPE_OTHER,
	TYPE_MAX
} __attribute__ ((packed));

enum blocking_status {
	BLOCKING_DISABLED,
	BLOCKING_ENABLED,
	BLOCKING_UNKNOWN
} __attribute__ ((packed));

// Blocking status constants used by the dns_cache->blocking_status vector
// We explicitly force UNKNOWN_BLOCKED to zero on all platforms as this is the
// default value set initially with calloc
enum domain_client_status {
	UNKNOWN_BLOCKED = 0,
	GRAVITY_BLOCKED,
	BLACKLIST_BLOCKED,
	REGEX_BLOCKED,
	WHITELISTED,
	NOT_BLOCKED
} __attribute__ ((packed));

enum debug_flags {
	DEBUG_DATABASE      = (1 << 0),  /* 00000000 00000000 00000000 00000001 */
	DEBUG_NETWORKING    = (1 << 1),  /* 00000000 00000000 00000000 00000010 */
	DEBUG_LOCKS         = (1 << 2),  /* 00000000 00000000 00000000 00000100 */
	DEBUG_QUERIES       = (1 << 3),  /* 00000000 00000000 00000000 00001000 */
	DEBUG_FLAGS         = (1 << 4),  /* 00000000 00000000 00000000 00010000 */
	DEBUG_SHMEM         = (1 << 5),  /* 00000000 00000000 00000000 00100000 */
	DEBUG_GC            = (1 << 6),  /* 00000000 00000000 00000000 01000000 */
	DEBUG_ARP           = (1 << 7),  /* 00000000 00000000 00000000 10000000 */
	DEBUG_REGEX         = (1 << 8),  /* 00000000 00000000 00000001 00000000 */
	DEBUG_API           = (1 << 9),  /* 00000000 00000000 00000010 00000000 */
	DEBUG_OVERTIME      = (1 << 10), /* 00000000 00000000 00000100 00000000 */
	DEBUG_EXTBLOCKED    = (1 << 11), /* 00000000 00000000 00001000 00000000 */
	DEBUG_CAPS          = (1 << 12), /* 00000000 00000000 00010000 00000000 */
	DEBUG_DNSMASQ_LINES = (1 << 13), /* 00000000 00000000 00100000 00000000 */
	DEBUG_VECTORS       = (1 << 14), /* 00000000 00000000 01000000 00000000 */
	DEBUG_RESOLVER      = (1 << 15), /* 00000000 00000000 10000000 00000000 */
	DEBUG_EDNS0         = (1 << 16), /* 00000000 00000001 00000000 00000000 */
	DEBUG_CLIENTS       = (1 << 17), /* 00000000 00000010 00000000 00000000 */
	DEBUG_SUPERCLIENTS  = (1 << 18), /* 00000000 00000100 00000000 00000000 */
	DEBUG_EVENTS        = (1 << 19), /* 00000000 00001000 00000000 00000000 */
} __attribute__ ((packed));

enum events {
	RELOAD_GRAVITY,
	RELOAD_PRIVACY_LEVEL,
	RERESOLVE_HOSTNAMES,
<<<<<<< HEAD
	REIMPORT_SUPERCLIENTS,
=======
	PARSE_NEIGHBOR_CACHE,
>>>>>>> ea151441
	EVENTS_MAX
} __attribute__ ((packed));

#endif // ENUMS_H<|MERGE_RESOLUTION|>--- conflicted
+++ resolved
@@ -142,11 +142,8 @@
 	RELOAD_GRAVITY,
 	RELOAD_PRIVACY_LEVEL,
 	RERESOLVE_HOSTNAMES,
-<<<<<<< HEAD
 	REIMPORT_SUPERCLIENTS,
-=======
 	PARSE_NEIGHBOR_CACHE,
->>>>>>> ea151441
 	EVENTS_MAX
 } __attribute__ ((packed));
 
