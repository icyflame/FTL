/* Pi-hole: A black hole for Internet advertisements
*  (c) 2017 Pi-hole, LLC (https://pi-hole.net)
*  Network-wide ad blocking via your own hardware.
*
*  FTL Engine
*  Logging routines
*
*  This file is copyright under the latest version of the EUPL.
*  Please see LICENSE file for your rights under this license. */

#include "FTL.h"
#include "version.h"
// is_fork()
#include "daemon.h"
#include "config/config.h"
#include "log.h"
// global variable username
#include "main.h"
// global variable daemonmode
#include "args.h"
// global counters variable
#include "shmem.h"
// main_pid()
#include "signals.h"
// logg_fatal_dnsmasq_message()
#include "database/message-table.h"

static bool print_log = true, print_stdout = true;
static const char *process = "";

void log_ctrl(bool plog, bool pstdout)
{
	print_log = plog;
	print_stdout = pstdout;
}

void init_FTL_log(const char *name)
{
	// Obtain log file location
	getLogFilePath();

	// Open the log file in append/create mode
	if(config.files.log != NULL)
	{
		FILE *logfile = NULL;
		if((logfile = fopen(config.files.log, "a+")) == NULL)
		{
			syslog(LOG_ERR, "Opening of FTL\'s log file failed, using syslog instead!");
			printf("ERR: Opening of FTL log (%s) failed!\n",config.files.log);
			config.files.log = NULL;
		}

		// Close log file
		if(logfile != NULL)
			fclose(logfile);
	}

	// Store process name (if available), strip path if found
	if(name != NULL)
	{
		if(strrchr(name, '/') != NULL)
			process = strrchr(name, '/')+1;
		else
			process = name;
	}
}

// Return time(NULL) but with (up to) nanosecond accuracy
// The resolution of clock depends on the hardware implementation and cannot be
// changed by a particular process
double double_time(void)
{
	struct timespec tp;
	// POSIX.1-2008: "Applications should use the clock_gettime() function instead
	// of the obsolescent gettimeofday() function"
	clock_gettime(CLOCK_REALTIME, &tp);
	return tp.tv_sec + 1e-9*tp.tv_nsec;
}

// The size of 84 bytes has been carefully selected for all possible timestamps
// to always fit into the available space without buffer overflows
void get_timestr(char * const timestring, const time_t timein, const bool millis)
{
	struct tm tm;
	localtime_r(&timein, &tm);

	if(millis)
	{
		struct timeval tv;
		gettimeofday(&tv, NULL);
		const int millisec = tv.tv_usec/1000;

		sprintf(timestring,"%d-%02d-%02d %02d:%02d:%02d.%03i",
		        tm.tm_year + 1900, tm.tm_mon + 1, tm.tm_mday,
		        tm.tm_hour, tm.tm_min, tm.tm_sec, millisec);
	}
	else
	{
		sprintf(timestring,"%d-%02d-%02d %02d:%02d:%02d",
		        tm.tm_year + 1900, tm.tm_mon + 1, tm.tm_mday,
		        tm.tm_hour, tm.tm_min, tm.tm_sec);
	}
}

static const char *priostr(const int priority, const enum debug_flag flag)
{
	const char *name, *desc;
	switch (priority)
	{
		// system is unusable
		case LOG_EMERG:
			return "EMERG";
		// action must be taken immediately
		case LOG_ALERT:
			return "ALERT";
		// critical conditions
		case LOG_CRIT:
			return "CRIT";
		// error conditions
		case LOG_ERR:
			return "ERR";
		// warning conditions
		case LOG_WARNING:
			return "WARNING";
		// normal but significant condition
		case LOG_NOTICE:
			return "NOTICE";
		// informational
		case LOG_INFO:
			return "INFO";
		// debug-level messages
		case LOG_DEBUG:
			debugstr(flag, &name, &desc);
			return name;
		// invalid option
		default:
			return "UNKNOWN";
	}
}

void debugstr(const enum debug_flag flag, const char **name, const char **desc)
{
	switch (flag)
	{
		case DEBUG_DATABASE:
			*name = "DEBUG_DATABASE";
			*desc = "Enable extra logging of database actions";
			return;
		case DEBUG_NETWORKING:
			*name = "DEBUG_NETWORKING";
			*desc = "Enable extra logging of detected interfaces";
			return;
		case DEBUG_LOCKS:
			*name = "DEBUG_LOCKS";
			*desc = "Enable extra logging of shared memory lock actions";
			return;
		case DEBUG_QUERIES:
			*name = "DEBUG_QUERIES";
			*desc = "Print extensive query information";
			return;
		case DEBUG_FLAGS:
			*name = "DEBUG_FLAGS";
			*desc = "Print flags of queries received by the DNS hooks";
			return;
		case DEBUG_SHMEM:
			*name = "DEBUG_SHMEM";
			*desc = "Print information about shared memory buffers";
			return;
		case DEBUG_GC:
			*name = "DEBUG_GC";
			*desc = "Print information about garbage collection";
			return;
		case DEBUG_ARP:
			*name = "DEBUG_ARP";
			*desc = "Print information about ARP table processing";
			return;
		case DEBUG_REGEX:
			*name = "DEBUG_REGEX";
			*desc = "Enable extra logging of regex matching details";
			return;
		case DEBUG_API:
			*name = "DEBUG_API";
			*desc = "Enable extra logging of API activities";
			return;
		case DEBUG_OVERTIME:
			*name = "DEBUG_OVERTIME";
			*desc = "Print information about overTime memory operations";
			return;
		case DEBUG_STATUS:
			*name = "DEBUG_STATUS";
			*desc = "Enable extra logging of query status changes";
			return;
		case DEBUG_CAPS:
			*name = "DEBUG_CAPS";
			*desc = "Print information about capabilities granted to the pihole-FTL process";
			return;
		case DEBUG_VECTORS:
			*name = "DEBUG_VECTORS";
			*desc = "Print vector operation details";
			return;
		case DEBUG_RESOLVER:
			*name = "DEBUG_RESOLVER";
			*desc = "Extensive information about hostname resolution like which DNS servers are used";
			return;
		case DEBUG_EDNS0:
			*name = "DEBUG_EDNS0";
			*desc = "Print EDNS(0) debugging information";
			return;
		case DEBUG_CLIENTS:
			*name = "DEBUG_CLIENTS";
			*desc = "Enable extra client detail logging";
			return;
		case DEBUG_ALIASCLIENTS:
			*name = "DEBUG_ALIASCLIENTS";
			*desc = "Print aliasclient details";
			return;
		case DEBUG_EVENTS:
			*name = "DEBUG_EVENTS";
			*desc = "Log information about processed internal events";
			return;
		case DEBUG_HELPER:
			*name = "DEBUG_HELPER";
			*desc = "Enable logging of script helper activity";
			return;
		case DEBUG_EXTRA:
			*name = "DEBUG_EXTRA";
			*desc = "Special debug flag that may be used for debugging specific issues";
			return;
		case DEBUG_CONFIG:
			*name = "DEBUG_CONFIG";
			*desc = "Print config parsing details";
			return;
		case DEBUG_RESERVED:
			*name = "DEBUG_RESERVED";
			*desc = "Reserved debug flag";
			return;
		default:
			*name = "DEBUG_ANY";
			*desc = "N/A";
			return;
	}
}

void __attribute__ ((format (gnu_printf, 3, 4))) _FTL_log(const int priority, const enum debug_flag flag, const char *format, ...)
{
	char timestring[84] = "";
	va_list args;

	// We have been explicitly asked to not print anything to the log
	if(!print_log && !print_stdout)
		return;

	// Check if this is something we should print only in debug mode
	if(priority == LOG_DEBUG && (config.debug == 0 || (flag != 0 && !(config.debug & flag))))
		return;

	// Get human-readable time
	get_timestr(timestring, time(NULL), true);

	// Get and log PID of current process to avoid ambiguities when more than one
	// pihole-FTL instance is logging into the same file
	char idstr[42];
	const int pid = getpid(); // Get the process ID of the calling process
	const int mpid = main_pid(); // Get the process ID of the main FTL process
	const int tid = gettid(); // Get the thread ID of the callig process

	// There are four cases we have to differentiate here:
	if(pid == tid)
		if(is_fork(mpid, pid))
			// Fork of the main process
			snprintf(idstr, sizeof(idstr)-1, "%i/F%i", pid, mpid);
		else
			// Main process
			snprintf(idstr, sizeof(idstr)-1, "%iM", pid);
	else
		if(is_fork(mpid, pid))
			// Thread of a fork of the main process
			snprintf(idstr, sizeof(idstr)-1, "%i/F%i/T%i", pid, mpid, tid);
		else
			// Thread of the main process
			snprintf(idstr, sizeof(idstr)-1, "%i/T%i", pid, tid);

	// Print to stdout before writing to file
	if((!daemonmode || cli_mode) && print_stdout)
	{
		// Only print time/ID string when not in direct user interaction (CLI mode)
		if(!cli_mode)
			printf("%s [%s] %s: ", timestring, idstr, priostr(priority, flag));
		va_start(args, format);
		vprintf(format, args);
		va_end(args);
		printf("\n");
	}

	// Print to log file or syslog
	if(print_log)
	{
		if(config.files.log != NULL)
		{
			// Open log file
			FILE *logfile = fopen(config.files.log, "a+");

			// Write to log file
			if(logfile != NULL)
			{
				// Prepend message with identification string and priority
				fprintf(logfile, "%s [%s] %s: ", timestring, idstr, priostr(priority, flag));

				// Log message
				va_start(args, format);
				vfprintf(logfile, format, args);
				va_end(args);

				// Append newline character to the end of the file
				fputc('\n', logfile);

				// Close file after writing
				fclose(logfile);
			}
			else if(!daemonmode)
			{
				printf("!!! WARNING: Writing to FTL\'s log file failed!\n");
				syslog(LOG_ERR, "Writing to FTL\'s log file failed!");
			}
		}
		else
		{
			// Syslog logging
			va_start(args, format);
			vsyslog(priority, format, args);
			va_end(args);
		}
	}
}

static FILE *open_web_log(const enum web_code code)
{
	// Open the log file in append/create mode
	char *file = NULL;
	switch (code)
	{
	case HTTP_INFO:
		file = config.files.http_info;
		break;
	case PH7_ERROR:
		file = config.files.ph7_error;
		break;
	default:
		file = config.files.ph7_error;
		break;
	}

	return fopen(file, "a+");
}

void __attribute__ ((format (gnu_printf, 2, 3))) logg_web(enum web_code code, const char *format, ...)
{
	char timestring[84] = "";
	va_list args;

	// Get human-readable time
	get_timestr(timestring, time(NULL), true);

	// Get and log PID of current process to avoid ambiguities when more than one
	// pihole-FTL instance is logging into the same file
	const long pid = (long)getpid();

	// Open web log file
	FILE *weblog = open_web_log(code);

	// Write to web log file
	if(weblog != NULL)
	{
		fprintf(weblog, "[%s %ld] ", timestring, pid);
		va_start(args, format);
		vfprintf(weblog, format, args);
		va_end(args);
		fputc('\n',weblog);
		fclose(weblog);
	}
	else if(!daemonmode)
	{
		printf("!!! WARNING: Writing to web log file failed!\n");
		syslog(LOG_ERR, "Writing to web log file failed!");
	}
}

// Log helper activity (may be script or lua)
void FTL_log_helper(const unsigned char n, ...)
{
	// Only log helper debug messages if enabled
	if(!(config.debug & DEBUG_HELPER))
		return;

	// Extract all variable arguments
	va_list args;
	char *arg[n];
	va_start(args, n);
	for(unsigned char i = 0; i < n; i++)
	{
		const char *argin = va_arg(args, char*);
		if(argin == NULL)
			arg[i] = NULL;
		else
			arg[i] = strdup(argin);
	}
	va_end(args);

	// Select appropriate logging format
	switch (n)
	{
		case 1:
			log_debug(DEBUG_HELPER, "Script: Starting helper for action \"%s\"", arg[0]);
			break;
		case 2:
			log_debug(DEBUG_HELPER, "Script: FAILED to execute \"%s\": %s", arg[0], arg[1]);
			break;
		case 5:
			log_debug(DEBUG_HELPER, "Script: Executing \"%s\" with arguments: \"%s %s %s %s\"",
			          arg[0], arg[1], arg[2], arg[3], arg[4]);
			break;
		default:
			log_debug(DEBUG_HELPER, "ERROR: Unsupported number of arguments passed to FTL_log_helper(): %u", n);
			break;
	}

	// Free allocated memory
	for(unsigned char i = 0; i < n; i++)
		if(arg[i] != NULL)
			free(arg[i]);
}

<<<<<<< HEAD
void format_memory_size(char* const prefix, const unsigned long long int bytes,
                        double* const formated)
=======
void format_memory_size(char prefix[2], const unsigned long long int bytes,
                        double * const formated)
>>>>>>> 9bfcc880
{
	unsigned int i;
	*formated = bytes;
	// Determine exponent for human-readable display
	for(i = 0; i < 7; i++)
	{
		if(*formated <= 1e3)
			break;
		*formated /= 1e3;
	}
<<<<<<< HEAD
	const char *prefixes[8] = { " ", "K", "M", "G", "T", "P", "E", "?" };
=======
	const char prefixes[8] = { ' ', 'K', 'M', 'G', 'T', 'P', 'E', '?' };
>>>>>>> 9bfcc880
	// Chose matching SI prefix
	prefix[0] = prefixes[i];
	prefix[1] = '\0';
}

// Human-readable time
void format_time(char buffer[42], unsigned long seconds, double milliseconds)
{
	unsigned long umilliseconds = 0;
	if(milliseconds > 0)
	{
		seconds = milliseconds / 1000;
		umilliseconds = (unsigned long)milliseconds % 1000;
	}
	const unsigned int days = seconds / (60 * 60 * 24);
	seconds -= days * (60 * 60 * 24);
	const unsigned int hours = seconds / (60 * 60);
	seconds -= hours * (60 * 60);
	const unsigned int minutes = seconds / 60;
	seconds %= 60;

	buffer[0] = ' ';
	buffer[1] = '\0';
	if(days > 0)
		sprintf(buffer + strlen(buffer), "%ud ", days);
	if(hours > 0)
		sprintf(buffer + strlen(buffer), "%uh ", hours);
	if(minutes > 0)
		sprintf(buffer + strlen(buffer), "%um ", minutes);
	if(seconds > 0)
		sprintf(buffer + strlen(buffer), "%lus ", seconds);

	// Only append milliseconds when the timer value is less than 10 seconds
	if((days + hours + minutes) == 0 && seconds < 10 && umilliseconds > 0)
		sprintf(buffer + strlen(buffer), "%lums ", umilliseconds);
}

void FTL_log_dnsmasq_fatal(const char *format, ...)
{
	// Build a complete string from possible multi-part string passed from dnsmasq
	char message[256] = { 0 };
	va_list args;
	va_start(args, format);
	vsnprintf(message, sizeof(message), format, args);
	va_end(args);
	message[255] = '\0';

	// Log error into FTL's log + message table
	logg_fatal_dnsmasq_message(message);
}

void log_counter_info(void)
{
	log_info(" -> Total DNS queries: %i", counters->queries);
	log_info(" -> Cached DNS queries: %i", get_cached_count());
	log_info(" -> Forwarded DNS queries: %i", get_forwarded_count());
	log_info(" -> Blocked DNS queries: %i", get_blocked_count());
	log_info(" -> Unknown DNS queries: %i", counters->status[QUERY_UNKNOWN]);
	log_info(" -> Unique domains: %i", counters->domains);
	log_info(" -> Unique clients: %i", counters->clients);
	log_info(" -> Known forward destinations: %i", counters->upstreams);
}

void log_FTL_version(const bool crashreport)
{
	log_info("FTL branch: %s", GIT_BRANCH);
	log_info("FTL version: %s", get_FTL_version());
	log_info("FTL commit: %s", GIT_HASH);
	log_info("FTL date: %s", GIT_DATE);
	if(crashreport)
<<<<<<< HEAD
		log_info("FTL user: started as %s, ended as %s", username, getUserName());
=======
	{
		char *username_now = getUserName();
		logg("FTL user: started as %s, ended as %s", username, username_now);
		free(username_now);
	}
>>>>>>> 9bfcc880
	else
		log_info("FTL user: %s", username);
	log_info("Compiled for %s using %s", FTL_ARCH, FTL_CC);
}

static char *FTLversion = NULL;
const char __attribute__ ((malloc)) *get_FTL_version(void)
{
	// Obtain FTL version if not already determined
	if(FTLversion == NULL)
	{
		if(strlen(GIT_TAG) > 1 )
		{
			if (strlen(GIT_VERSION) > 1)
			{
				// Copy version string if this is a tagged release
				FTLversion = strdup(GIT_VERSION);
			}

		}
		else if(strlen(GIT_HASH) > 0)
		{
			// Build special version string when there is a hash
			FTLversion = calloc(13, sizeof(char));
			// Build version by appending 7 characters of the hash to "vDev-"
			snprintf(FTLversion, 13, "vDev-%.7s", GIT_HASH);
		}
		else
		{
			// Fallback for tarball build, etc. without any GIT subsystem
			FTLversion = strdup("UNKNOWN (not a GIT build)");
		}
	}

	return FTLversion;
}

const char __attribute__ ((const)) *get_ordinal_suffix(unsigned int number)
{
	if((number % 100) > 9 && (number % 100) < 20)
	{
		// If the tens digit of a number is 1, then "th" is written
		// after the number. For example: 13th, 19th, 112th, 9,311th.
		return "th";
	}

	// If the tens digit is not equal to 1, then the following table could be used:
	switch (number % 10)
	{
	case 1: // If the units digit is 1: This is written after the number "st"
		return "st";
	case 2: // If the units digit is 2: This is written after the number "nd"
		return "nd";
	case 3: // If the units digit is 3: This is written after the number "rd"
		return "rd";
	default: // If the units digit is 0 or 4-9: This is written after the number "th"
		return "th";
	}
	// For example: 2nd, 7th, 20th, 23rd, 52nd, 135th, 301st BUT 311th (covered above)
}

// Converts a buffer of specified lenth to ASCII representation as it was a C
// string literal. Returns how much bytes from source was processed
// Inspired by https://stackoverflow.com/a/56123950
int binbuf_to_escaped_C_literal(const char *src_buf, size_t src_sz,
                                      char *dst_str, size_t dst_sz)
{
	const char *src = src_buf;
	char *dst = dst_str;

	// Special handling for empty strings
	if(src_sz == 0)
	{
		strncpy(dst_str, "(empty)", dst_sz);
		dst_str[dst_sz-1] = '\0';
		return 0;
	}

	while (src < src_buf + src_sz)
	{
		if (isprint(*src))
		{
			// The printable characters are:
			// ! " # $ % & ' ( ) * + , - . / 0 1 2 3 4 5 6 7 8 9 : ;
			// < = > ? @ A B C D E F G H I J K L M N O P Q R S T U V
			// W X Y Z [ \ ] ^ _ ` a b c d e f g h i j k l m n o p q
			// r s t u v w x y z { | } ~
			*dst++ = *src++;
		}
		else if (*src == '\\')
		{
			// Backslash isn't included above but isn't harmful
			*dst++ = '\\';
			*dst++ = *src++;
		}
		else
		{
			// Handle other characters more specifically
			switch(*src)
			{
				case '\n':
					*dst++ = '\\';
					*dst++ = 'n';
					break;
				case '\r':
					*dst++ = '\\';
					*dst++ = 'r';
					break;
				case '\t':
					*dst++ = '\\';
					*dst++ = 't';
					break;
				case '\0':
					*dst++ = '\\';
					*dst++ = '0';
					break;
				default:
					sprintf(dst, "0x%X", *src);
					dst += 4;
			}

			// Advance reading counter by one character
			src++;
		}

		// next iteration requires up to 5 chars in dst buffer, for ex.
		// "0x04" + terminating zero (see below)
		if (dst > (dst_str + dst_sz - 5))
			break;
	}

	// Zero-terminate buffer
	*dst = '\0';

	return src - src_buf;
<<<<<<< HEAD
=======
}

int __attribute__ ((pure)) forwarded_queries(void)
{
	return counters->status[QUERY_FORWARDED] +
	       counters->status[QUERY_RETRIED] +
	       counters->status[QUERY_RETRIED_DNSSEC];
}

int __attribute__ ((pure)) cached_queries(void)
{
	return counters->status[QUERY_CACHE];
}

int __attribute__ ((pure)) blocked_queries(void)
{
	int num = 0;
	for(enum query_status status = 0; status < QUERY_STATUS_MAX; status++)
		if(is_blocked(status))
			num += counters->status[status];
	return num;
}

const char * __attribute__ ((pure)) short_path(const char *full_path)
{
	const char *shorter = strstr(full_path, "src/");
	return shorter != NULL ? shorter : full_path;
}

void print_FTL_version(void)
{
    printf("Pi-hole FTL %s\n", get_FTL_version());
>>>>>>> 9bfcc880
}<|MERGE_RESOLUTION|>--- conflicted
+++ resolved
@@ -194,6 +194,10 @@
 			*name = "DEBUG_CAPS";
 			*desc = "Print information about capabilities granted to the pihole-FTL process";
 			return;
+		case DEBUG_DNSSEC:
+			*name = "DEBUG_DNSSEC";
+			*desc = "Print information about DNSSEC activity";
+			return;
 		case DEBUG_VECTORS:
 			*name = "DEBUG_VECTORS";
 			*desc = "Print vector operation details";
@@ -430,13 +434,8 @@
 			free(arg[i]);
 }
 
-<<<<<<< HEAD
-void format_memory_size(char* const prefix, const unsigned long long int bytes,
-                        double* const formated)
-=======
 void format_memory_size(char prefix[2], const unsigned long long int bytes,
                         double * const formated)
->>>>>>> 9bfcc880
 {
 	unsigned int i;
 	*formated = bytes;
@@ -447,11 +446,7 @@
 			break;
 		*formated /= 1e3;
 	}
-<<<<<<< HEAD
-	const char *prefixes[8] = { " ", "K", "M", "G", "T", "P", "E", "?" };
-=======
 	const char prefixes[8] = { ' ', 'K', 'M', 'G', 'T', 'P', 'E', '?' };
->>>>>>> 9bfcc880
 	// Chose matching SI prefix
 	prefix[0] = prefixes[i];
 	prefix[1] = '\0';
@@ -522,15 +517,11 @@
 	log_info("FTL commit: %s", GIT_HASH);
 	log_info("FTL date: %s", GIT_DATE);
 	if(crashreport)
-<<<<<<< HEAD
-		log_info("FTL user: started as %s, ended as %s", username, getUserName());
-=======
 	{
 		char *username_now = getUserName();
-		logg("FTL user: started as %s, ended as %s", username, username_now);
+		log_info("FTL user: started as %s, ended as %s", username, username_now);
 		free(username_now);
 	}
->>>>>>> 9bfcc880
 	else
 		log_info("FTL user: %s", username);
 	log_info("Compiled for %s using %s", FTL_ARCH, FTL_CC);
@@ -666,8 +657,6 @@
 	*dst = '\0';
 
 	return src - src_buf;
-<<<<<<< HEAD
-=======
 }
 
 int __attribute__ ((pure)) forwarded_queries(void)
@@ -700,5 +689,4 @@
 void print_FTL_version(void)
 {
     printf("Pi-hole FTL %s\n", get_FTL_version());
->>>>>>> 9bfcc880
 }