--- conflicted
+++ resolved
@@ -289,15 +289,13 @@
 	}
 	else if(rc == SQLITE_DONE)
 	{
-<<<<<<< HEAD
 		if(config.debug & DEBUG_CLIENTS)
 			logg("--> No record for %s in the client table", ip);
-=======
+
 		// Found no record for this client in the database
 		// This makes this client qualify for the special "all" group
 		client->groupspos = addstr("0");
 		client->found_group = true;
->>>>>>> 6c32fb8b
 	}
 	else
 	{
@@ -308,12 +306,8 @@
 		return false;
 	}
 
-	// Finalize statement nad free allocated memory
+	// Finalize statement
 	gravityDB_finalizeTable();
-<<<<<<< HEAD
-=======
-	free(querystr);
-	querystr = NULL;
 
 	if(client->found_group)
 	{
@@ -321,7 +315,6 @@
 		// substituted the default group. Return early here.
 		return true;
 	}
->>>>>>> 6c32fb8b
 
 	if(matching_count > 1)
 	{
@@ -610,7 +603,8 @@
 			logg("Gravity database: Client %s not found. Using default group.\n",
 			     show_client_string(hwaddr, hostname, ip));
 
-		client->groups = strdup("0");
+		client->groupspos = addstr("0");
+		client->found_group = true;
 
 		if(hwaddr != NULL)
 		{
@@ -695,7 +689,7 @@
 
 	if(config.debug & DEBUG_CLIENTS)
 		logg("Gravity database: Client %s found. Using groups [%s].\n",
-		     show_client_string(hwaddr, hostname, ip), client->groups);
+		     show_client_string(hwaddr, hostname, ip), getstr(client->groupspos));
 
 	// Free possibly allocated memory
 	if(hwaddr != NULL)
