# Object files output by the assembler
/build

# Generated binary
pihole-FTL

# Versioning files (generated by Makefile)
version*

# CMake files
/CMakeLists.txt
/cmake-build-debug/

# IDE files
.idea/
<<<<<<< HEAD
*.sw*
=======
.vscode/
>>>>>>> dcafd2e2

# MAC->Vendor database files
tools/manuf.data
tools/macvendor.db<|MERGE_RESOLUTION|>--- conflicted
+++ resolved
@@ -13,11 +13,8 @@
 
 # IDE files
 .idea/
-<<<<<<< HEAD
 *.sw*
-=======
 .vscode/
->>>>>>> dcafd2e2
 
 # MAC->Vendor database files
 tools/manuf.data
