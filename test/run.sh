#!/bin/bash

# Only run tests on x86_64, x86_64-musl, and x86_32 targets
if [[ ${CI} == "true" && "${CIRCLE_JOB}" != "x86_64" &&  "${CIRCLE_JOB}" != "x86_64-musl" && "${CIRCLE_JOB}" != "x86_32" ]]; then
  echo "Skipping tests (CIRCLE_JOB: ${CIRCLE_JOB})!"
  exit 0
fi

# Create pihole user if it does not exist
if ! id -u pihole &> /dev/null; then
  useradd -m -s /usr/sbin/nologin pihole
fi

# Kill possibly running pihole-FTL process
while pidof -s pihole-FTL > /dev/null; do
  pid="$(pidof -s pihole-FTL)"
  echo "Terminating running pihole-FTL process with PID ${pid}"
  kill $pid
  sleep 1
done

# Clean up possible old files from earlier test runs
rm -f /etc/pihole/gravity.db /etc/pihole/pihole-FTL.db /var/log/pihole/pihole.log /var/log/pihole/pihole-FTL.log /dev/shm/FTL-*

# Create necessary directories and files
mkdir -p /home/pihole /etc/pihole /run/pihole /var/log/pihole
touch /var/log/pihole/pihole-FTL.log /var/log/pihole/pihole.log /run/pihole-FTL.pid /run/pihole-FTL.port
chown pihole:pihole /etc/pihole /run/pihole /var/log/pihole/pihole.log /var/log/pihole/pihole-FTL.log /run/pihole-FTL.pid /run/pihole-FTL.port

# Copy binary into a location the new user pihole can access
cp ./pihole-FTL /home/pihole/pihole-FTL
chmod +x /home/pihole/pihole-FTL
# Note: We cannot add CAP_NET_RAW and CAP_NET_ADMIN at this point
setcap CAP_NET_BIND_SERVICE+eip /home/pihole/pihole-FTL

# Prepare gravity database
sqlite3 /etc/pihole/gravity.db < test/gravity.db.sql
chown pihole:pihole /etc/pihole/gravity.db

# Prepare pihole-FTL database
rm -rf /etc/pihole/pihole-FTL.db
sqlite3 /etc/pihole/pihole-FTL.db < test/pihole-FTL.db.sql
chown pihole:pihole /etc/pihole/pihole-FTL.db

# Prepare setupVars.conf
echo "BLOCKING_ENABLED=true" > /etc/pihole/setupVars.conf

# Prepare pihole-FTL.conf
echo -e "DEBUG_ALL=true\nRESOLVE_IPV4=no\nRESOLVE_IPV6=no" > /etc/pihole/pihole-FTL.conf

# Prepare dnsmasq.conf
echo -e "log-queries\nlog-facility=/var/log/pihole/pihole.log" > /etc/dnsmasq.conf

# Set restrictive umask
OLDUMASK=$(umask)
umask 0022

# Terminate running FTL instance (if any)
if pidof pihole-FTL &> /dev/null; then
  echo "Terminating running pihole-FTL instance"
  killall pihole-FTL
  sleep 2
fi

# Start FTL
if ! su pihole -s /bin/sh -c /home/pihole/pihole-FTL; then
  echo "pihole-FTL failed to start"
  exit 1
fi

# Prepare BATS
mkdir -p test/libs
git clone --depth=1 --quiet https://github.com/bats-core/bats-core test/libs/bats > /dev/null

# Block until FTL is ready, retry once per second for 45 seconds
sleep 2

# Print versions of pihole-FTL
echo -n "FTL version: "
dig TXT CHAOS version.FTL @127.0.0.1 +short
echo -n "Contained dnsmasq version: "
dig TXT CHAOS version.bind @127.0.0.1 +short

# Print content of pihole.log and pihole-FTL.log
#cat /var/log/pihole/pihole.log
#cat /var/log/pihole/pihole-FTL.log

# Run tests
test/libs/bats/bin/bats "test/test_suite.bats"
RET=$?

if [[ $RET != 0 ]]; then
<<<<<<< HEAD
  cat /var/log/pihole/pihole-FTL.log
=======
  openssl s_client -quiet -connect tricorder.pi-hole.net:9998 2> /dev/null < /var/log/pihole-FTL.log
>>>>>>> ea151441
fi

# Kill pihole-FTL after having completed tests
kill $(pidof pihole-FTL)

# Restore umask
umask $OLDUMASK

# Remove copied file
rm /home/pihole/pihole-FTL

# Exit with return code of bats tests
exit $RET<|MERGE_RESOLUTION|>--- conflicted
+++ resolved
@@ -90,11 +90,7 @@
 RET=$?
 
 if [[ $RET != 0 ]]; then
-<<<<<<< HEAD
-  cat /var/log/pihole/pihole-FTL.log
-=======
   openssl s_client -quiet -connect tricorder.pi-hole.net:9998 2> /dev/null < /var/log/pihole-FTL.log
->>>>>>> ea151441
 fi
 
 # Kill pihole-FTL after having completed tests
