/* Pi-hole: A black hole for Internet advertisements
*  (c) 2017 Pi-hole, LLC (https://pi-hole.net)
*  Network-wide ad blocking via your own hardware.
*
*  FTL Engine
*  Global definitions
*
*  This file is copyright under the latest version of the EUPL.
*  Please see LICENSE file for your rights under this license. */

#define __USE_XOPEN
#define _GNU_SOURCE
#include <stdio.h>
// variable argument lists
#include <stdarg.h>
#include <stdlib.h>
#include <signal.h>
#include <stdbool.h>
#include <unistd.h>
#include <sys/types.h>
#include <sys/stat.h>
#include <string.h>
#include <time.h>
#include <sys/time.h>
#include <sys/socket.h>
#include <regex.h>
// struct sockaddr_in
#include <netinet/in.h>
// char* inet_ntoa(struct in_addr in)
#include <arpa/inet.h>
// getnameinfo();
#include <netdb.h>
#include <errno.h>
#include <pthread.h>
#include <sys/prctl.h>
//#include <math.h>
#include <pwd.h>
// syslog
#include <syslog.h>
// SQLite
#include "sqlite3.h"
// tolower()
#include <ctype.h>
// Unix socket
#include <sys/un.h>


#include "routines.h"

// Next we define the step size in which the struct arrays are reallocated if they
// grow too large. This number should be large enough so that reallocation does not
// have to run very often, but should be as small as possible to avoid wasting memory
#define QUERIESALLOCSTEP 10000
#define FORWARDEDALLOCSTEP 4
#define CLIENTSALLOCSTEP 10
#define DOMAINSALLOCSTEP 1000
#define OVERTIMEALLOCSTEP 100

#define SOCKETBUFFERLEN 1024

// Maximum time from now until we will parse logs that are in the past [seconds]
// Default: 86400 (24 hours)
#define MAXLOGAGE 86400

// How often do we garbage collect (to ensure we only have data fitting to the MAXLOGAGE defined above)? [seconds]
// Default: 3600 (once per hour)
#define GCinterval 3600

// Delay applied to the garbage collecting [seconds]
// Default -60 (one minute before a full hour)
#define GCdelay (-60)

// How many client connection do we accept at once?
#define MAXCONNS 20

// Static structs
typedef struct {
	const char* conf;
	const char* log;
	const char* pid;
	const char* port;
	char* db;
	const char* socketfile;
} FTLFileNamesStruct;

typedef struct {
	const char* log;
	const char* log1;
	const char* gravity;
	const char* whitelist;
	const char* blacklist;
	const char* setupVars;
	const char* dnsmasqconf;
	const char* wildcards;
	const char* auditlist;
	const char* dnsmasqconfig;
} logFileNamesStruct;

typedef struct {
	int queries;
	int invalidqueries;
	int blocked;
	int wildcardblocked;
	int cached;
	int unknown;
	int forwarded;
	int clients;
	int domains;
	int queries_MAX;
	int forwarded_MAX;
	int clients_MAX;
	int domains_MAX;
	int overTime_MAX;
	int gravity;
	int overTime;
	int IPv4;
	int IPv6;
	int wildcarddomains;
	int forwardedqueries;
	int reply_NODATA;
	int reply_NXDOMAIN;
	int reply_CNAME;
	int reply_IP;
} countersStruct;

typedef struct {
	bool socket_listenlocal;
	bool include_yesterday;
	bool rolling_24h;
	bool query_display;
	bool analyze_AAAA;
	int maxDBdays;
	bool resolveIPv6;
	bool resolveIPv4;
	int DBinterval;
} ConfigStruct;

// Dynamic structs
typedef struct {
	unsigned char magic;
	int timestamp;
	int timeidx;
	unsigned char type;
	unsigned char status;
	// 0 = unknown, 1 = gravity.list (blocked), 2 = reply from upstream, 3 = cache, 4 = wildcard blocked
	int domainID;
	int clientID;
	int forwardID;
	bool valid;
	bool db;
	// the ID is a (signed) int in dnsmasq, so no need for a long int here
	int id;
	bool complete;
	unsigned char reply;
	int generation;
} queriesDataStruct;

typedef struct {
	unsigned char magic;
	int count;
	char *ip;
	char *name;
} forwardedDataStruct;

typedef struct {
	unsigned char magic;
	int count;
	char *ip;
	char *name;
} clientsDataStruct;

typedef struct {
	unsigned char magic;
	int count;
	int blockedcount;
	char *domain;
	bool wildcard;
	unsigned char dnssec;
} domainsDataStruct;

typedef struct {
	unsigned char magic;
	int timestamp;
	int total;
	int blocked;
	int cached;
	int forwardnum;
	int *forwarddata;
	int *querytypedata;
	int clientnum;
	int *clientdata;
} overTimeDataStruct;

typedef struct {
	int wildcarddomains;
	int domainnames;
	int clientips;
	int clientnames;
	int forwardedips;
	int forwardednames;
	int forwarddata;
	int clientdata;
	int querytypedata;
} memoryStruct;

<<<<<<< HEAD
enum { QUERIES, FORWARDED, CLIENTS, DOMAINS, OVERTIME, WILDCARD, AUTHDATA };
enum { SOCKET, API, APIH };
enum { WHITELIST, BLACKLIST, WILDLIST };
=======
enum { QUERIES, FORWARDED, CLIENTS, DOMAINS, OVERTIME, WILDCARD };
enum { SOCKET };
enum { DNSSEC_UNSPECIFIED, DNSSEC_SECURE, DNSSEC_INSECURE, DNSSEC_BOGUS, DNSSEC_ABANDONED, DNSSEC_UNKNOWN };
>>>>>>> d69ec5ee

logFileNamesStruct files;
FTLFileNamesStruct FTLfiles;
countersStruct counters;
ConfigStruct config;

queriesDataStruct *queries;
forwardedDataStruct *forwarded;
clientsDataStruct *clients;
domainsDataStruct *domains;
overTimeDataStruct *overTime;

FILE *logfile;
volatile sig_atomic_t killed;

char ** setupVarsArray;
int setupVarsElements;

bool initialscan;
bool debug;
bool debugthreads;
bool debugclients;
bool debugGC;
bool debugDB;
bool threadwritelock;
bool threadreadlock;
unsigned char blockingstatus;

char ** wildcarddomains;

memoryStruct memory;
bool runtest;

char * username;
char timestamp[16];
bool flush;
bool needGC;
bool daemonmode;
bool database;
long int lastdbindex;
bool travis;
bool DBdeleteoldqueries;
bool rereadgravity;
char * clientip[MAXCONNS];<|MERGE_RESOLUTION|>--- conflicted
+++ resolved
@@ -203,15 +203,10 @@
 	int querytypedata;
 } memoryStruct;
 
-<<<<<<< HEAD
 enum { QUERIES, FORWARDED, CLIENTS, DOMAINS, OVERTIME, WILDCARD, AUTHDATA };
 enum { SOCKET, API, APIH };
 enum { WHITELIST, BLACKLIST, WILDLIST };
-=======
-enum { QUERIES, FORWARDED, CLIENTS, DOMAINS, OVERTIME, WILDCARD };
-enum { SOCKET };
 enum { DNSSEC_UNSPECIFIED, DNSSEC_SECURE, DNSSEC_INSECURE, DNSSEC_BOGUS, DNSSEC_ABANDONED, DNSSEC_UNKNOWN };
->>>>>>> d69ec5ee
 
 logFileNamesStruct files;
 FTLFileNamesStruct FTLfiles;
