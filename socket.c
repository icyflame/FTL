/* Pi-hole: A black hole for Internet advertisements
*  (c) 2017 Pi-hole, LLC (https://pi-hole.net)
*  Network-wide ad blocking via your own hardware.
*
*  FTL Engine
*  Socket connection routines
*
*  This file is copyright under the latest version of the EUPL.
*  Please see LICENSE file for your rights under this license. */

#include "FTL.h"
#include "api.h"

// The backlog argument defines the maximum length
// to which the queue of pending connections for
// telnetfd may grow. If a connection request arrives
// when the queue is full, the client may receive an
// error with an indication of ECONNREFUSED or, if
// the underlying protocol supports retransmission,
// the request may be ignored so that a later
// reattempt at connection succeeds.
#define BACKLOG 5

// File descriptors
<<<<<<< HEAD
int telnetfd, socketfd;
bool istelnet[MAXCONNS];
=======
int socketfd, telnetfd4 = 0, telnetfd6 = 0;
bool dualstack = false;
>>>>>>> bb7bf434

void saveport(void)
{
	FILE *f;
	if((f = fopen(FTLfiles.port, "w+")) == NULL)
	{
		logg("WARNING: Unable to write used port to file.");
		logg("         Continuing anyway (API might not find the port).");
	}
	else
	{
		fprintf(f, "%i", config.port);
		fclose(f);
	}
}

<<<<<<< HEAD
void bind_to_telnet_port(int *socketdescriptor)
=======
char bind_to_telnet_port_IPv4(char type, int *socketdescriptor)
>>>>>>> bb7bf434
{
	// IPv4 socket
	*socketdescriptor = socket(AF_INET, SOCK_STREAM, 0);

	if(*socketdescriptor < 0)
	{
		logg("Error opening IPv4 telnet socket: %s (%i)", strerror(errno), errno);
		exit(EXIT_FAILURE);
	}

	// Set SO_REUSEADDR to allow re-binding to the port that has been used
	// previously by FTL. A common pattern is that you change FTL's
	// configuration file and need to restart that server to make it reload
	// its configuration. Without SO_REUSEADDR, the bind() call in the restarted
	// new instance will fail if there were connections open to the previous
	// instance when you killed it. Those connections will hold the TCP port in
	// the TIME_WAIT state for 30-120 seconds, so you fall into case 1 above.
	setsockopt(*socketdescriptor, SOL_SOCKET, SO_REUSEADDR, &(int){ 1 }, sizeof(int));

	struct sockaddr_in serv_addr4;
	// set all values in the buffer to zero
	memset(&serv_addr4, 0, sizeof(serv_addr4));
	serv_addr4.sin_family = AF_INET;

<<<<<<< HEAD
	if(config.socket_listenlocal)
		serv_addr.sin_addr.s_addr = htonl(INADDR_LOOPBACK);
	else
		serv_addr.sin_addr.s_addr = INADDR_ANY;

	// The bind() system call binds a socket to an address,
	// in this case the address of the current host and
	// port number on which the server will run.
	// convert this to network byte order using the function htons()
	// which converts a port number in host byte order to a port number
	// in network byte order
	int port;
	int port_init = 4711;
=======
	if(config.socket_listenlocal && type == SOCKET)
		serv_addr4.sin_addr.s_addr = htonl(INADDR_LOOPBACK);
	else
		serv_addr4.sin_addr.s_addr = INADDR_ANY;

	// Bind to IPv4 port
	serv_addr4.sin_port = htons(config.port);
	if(bind(*socketdescriptor, (struct sockaddr *) &serv_addr4, sizeof(serv_addr4)) < 0)
	{
		logg("Error listening on IPv4 port %i: %s (%i)", config.port, strerror(errno), errno);
		return 0;
	}
>>>>>>> bb7bf434

	// The listen system call allows the process to listen on the socket for connections
	if(listen(*socketdescriptor, BACKLOG) == -1)
	{
		logg("Error listening on IPv4 socket: %s (%i)", strerror(errno), errno);
		return 0;
	}

	logg("Listening on port %i for incoming IPv4 connections", config.port);
	return 1;
}

char bind_to_telnet_port_IPv6(char type, int *socketdescriptor)
{
	// IPv6 socket
	*socketdescriptor = socket(AF_INET6, SOCK_STREAM, 0);

	if(*socketdescriptor < 0)
	{
		logg("Error opening IPv6 telnet socket: %s (%i)", strerror(errno), errno);
		exit(EXIT_FAILURE);
	}

<<<<<<< HEAD
	saveport(port);
=======
	// If this flag is set to true (nonzero), then the  socket  is  re‐
	// stricted  to  sending  and receiving IPv6 packets only.  In this
	// case, an IPv4 and an IPv6 application can bind to a single  port
	// at the same time.
	setsockopt(*socketdescriptor, IPPROTO_IPV6, IPV6_V6ONLY, &(int){ 1 }, sizeof(int));

	// Set SO_REUSEADDR to allow re-binding to the port that has been used
	// previously by FTL. A common pattern is that you change FTL's
	// configuration file and need to restart that server to make it reload
	// its configuration. Without SO_REUSEADDR, the bind() call in the restarted
	// new instance will fail if there were connections open to the previous
	// instance when you killed it. Those connections will hold the TCP port in
	// the TIME_WAIT state for 30-120 seconds, so you fall into case 1 above.
	setsockopt(*socketdescriptor, SOL_SOCKET, SO_REUSEADDR, &(int){ 1 }, sizeof(int));

	struct sockaddr_in6 serv_addr;
	// set all values in the buffer to zero
	memset(&serv_addr, 0, sizeof(serv_addr));
	serv_addr.sin6_family = AF_INET6;

	if(config.socket_listenlocal && type == SOCKET)
		serv_addr.sin6_addr = in6addr_loopback;
	else
		serv_addr.sin6_addr = in6addr_any;

	// The bind() system call binds a socket to an address,
	// in this case the address of the current host and
	// port number on which the server will run.
	// convert this to network byte order using the function htons()
	// which converts a port number in host byte order to a port number
	// in network byte order

	// Bind to IPv6 socket
	serv_addr.sin6_port = htons(config.port);
	if(bind(*socketdescriptor, (struct sockaddr *) &serv_addr, sizeof(serv_addr)) < 0)
	{
		logg("Error listening on IPv6 port %i: %s (%i)", config.port, strerror(errno), errno);
		return 0;
	}
>>>>>>> bb7bf434

	// The listen system call allows the process to listen on the socket for connections
	if(listen(*socketdescriptor, BACKLOG) == -1)
	{
		logg("Error listening on IPv6 socket: %s (%i)", strerror(errno), errno);
		return 0;
	}

<<<<<<< HEAD
	logg("Listening on port %i for incoming telnet connections", port);
=======
	logg("Listening on port %i for incoming IPv6 connections", config.port);
	return 1;
>>>>>>> bb7bf434
}

void bind_to_unix_socket(int *socketdescriptor)
{
	*socketdescriptor = socket(AF_LOCAL, SOCK_STREAM, 0);

	if(*socketdescriptor < 0)
	{
		logg("Error opening Unix socket");
		exit(EXIT_FAILURE);
	}

	// Make sure unix socket file handle does not exist, if it exists, remove it
	unlink(FTLfiles.socketfile);

	struct sockaddr_un address;
	address.sun_family = AF_LOCAL;
	strcpy(address.sun_path, FTLfiles.socketfile);

	// Bild to Unix socket handle
	errno = 0;
	if(bind(*socketdescriptor, (struct sockaddr *) &address, sizeof (address)) != 0)
	{
		logg("Error on binding on Unix socket %s: %s (%i)", FTLfiles.socketfile, strerror(errno), errno);
		exit(EXIT_FAILURE);
	}

	// The listen system call allows the process to listen on the Unix socket for connections
	if(listen(*socketdescriptor, BACKLOG) == -1)
	{
		logg("Error listening on Unix socket: %s (%i)", strerror(errno), errno);
		exit(EXIT_FAILURE);
	}

	logg("Listening on Unix socket");
}

// Called from main() at graceful shutdown
void removeport(void)
{
	FILE *f;
	if((f = fopen(FTLfiles.port, "w+")) == NULL)
	{
		logg("WARNING: Unable to empty port file");
		return;
	}
	fclose(f);
}

void seom(int sock, char type)
{
	if(type == TELNET)
		ssend(sock, "---EOM---\n\n");
	else
		pack_eom(sock);
}

void ssend(int sock, const char *format, ...)
{
	char *buffer;
	va_list args;
	va_start(args, format);
	int ret = vasprintf(&buffer, format, args);
	va_end(args);
	if(ret > 0)
		if(!write(sock, buffer, strlen(buffer)))
			logg("WARNING: Socket write returned error code %i", errno);
}

void swrite(int sock, void *value, size_t size) {
	if(write(sock, value, size) == -1)
		logg("WARNING: Socket write returned error code %i", errno);
}

int listener(int sockfd, char type)
{
<<<<<<< HEAD
	struct sockaddr_in cli_addr;
	// set all values in the buffer to zero
	memset(&cli_addr, 0, sizeof(cli_addr));
	socklen_t clilen = sizeof(cli_addr);
	int clientsocket = accept(sockfd, (struct sockaddr *) &cli_addr, &clilen);

	char *ipAddr = inet_ntoa(cli_addr.sin_addr);

	if(clientsocket < MAXCONNS)
	{
		clientip[clientsocket] = strdup(ipAddr);

		if(debugclients)
			logg("Client connected: %s, ID: %i", clientip[clientsocket], clientsocket);
	}
	else
	{
		if(debugclients)
			logg("Client denied (at max capacity): %s, ID: %i", ipAddr, clientsocket);

		close(clientsocket);
		return -1;
	}
=======
	struct sockaddr_un un_addr;
	struct sockaddr_in in4_addr;
	struct sockaddr_in6 in6_addr;
	socklen_t socklen = 0;
>>>>>>> bb7bf434

	switch(type)
	{
		case 0: // Unix socket
		memset(&un_addr, 0, sizeof(un_addr));
		socklen = sizeof(un_addr);
		return accept(sockfd, (struct sockaddr *) &un_addr, &socklen);

		case 4: // Internet socket (IPv4)
		memset(&in4_addr, 0, sizeof(in4_addr));
		socklen = sizeof(un_addr);
		return accept(sockfd, (struct sockaddr *) &in4_addr, &socklen);

		case 6: // Internet socket (IPv6)
		memset(&in6_addr, 0, sizeof(in6_addr));
		socklen = sizeof(un_addr);
		return accept(sockfd, (struct sockaddr *) &in6_addr, &socklen);

		default: // Should not happen
		logg("Cannot listen on type %i connection, code error!", type);
		exit(EXIT_FAILURE);
	}
}

void close_telnet_socket(void)
{
	removeport();
	// Using global variable here
	if(telnetfd4)
		close(telnetfd4);
	if(telnetfd6)
		close(telnetfd6);
}

void close_unix_socket(void)
{
	// The process has to take care of unlinking the socket file description on exit
	unlink(FTLfiles.socketfile);
	// Using global variable here
	close(socketfd);
}

void *telnet_connection_handler_thread(void *socket_desc)
{
	//Get the socket descriptor
	int sock = *(int*)socket_desc;
	// Set connection type to telnet
	istelnet[sock] = true;

	// Store copy only for displaying the debug messages
	int sockID = sock;
	char client_message[SOCKETBUFFERLEN] = "";

	// Set thread name
	char threadname[16];
	sprintf(threadname,"telnet-%i",sockID);
	prctl(PR_SET_NAME,threadname,0,0,0);
	//Receive from client
	ssize_t n;
	while((n = recv(sock,client_message,SOCKETBUFFERLEN-1, 0)))
	{
		if (n > 0)
		{
			char *message = calloc(strlen(client_message)+1,sizeof(char));
			strcpy(message, client_message);

			// Clear client message receive buffer
			memset(client_message, 0, sizeof client_message);

			// Lock FTL data structure, since it is likely that it will be changed here
			// Requests should not be processed/answered when data is about to change
			enable_thread_lock(threadname);

			process_request(message, &sock, TELNET);
			free(message);

			// Release thread lock
			disable_thread_lock(threadname);

			if(sock == 0)
			{
				// Client disconnected by sending EOT or ">quit"
				break;
			}
		}
		else if(n == -1)
		{
			if(debugclients) logg("Telnet connection interrupted (%s), ID: %i", strerror(errno), sockID);
			break;
		}
	}
	if(debugclients)
		logg("Telnet disconnected, ID: %i", sockID);

	//Free the socket pointer
	if(sock != 0)
		close(sock);
	free(socket_desc);

	return 0;
}


void *socket_connection_handler_thread(void *socket_desc)
{
	//Get the socket descriptor
	int sock = *(int*)socket_desc;
	// Set connection type to not telnet
	istelnet[sock] = false;
	// Store copy only for displaying the debug messages
	int sockID = sock;
	char client_message[SOCKETBUFFERLEN] = "";

	// Set thread name
	char threadname[16];
	sprintf(threadname,"socket-%i",sockID);
	prctl(PR_SET_NAME,threadname,0,0,0);
	//Receive from client
	ssize_t n;
	while((n = recv(sock,client_message,SOCKETBUFFERLEN-1, 0)))
	{
		if (n > 0)
		{
			char *message = calloc(strlen(client_message)+1,sizeof(char));
			strcpy(message, client_message);

			// Clear client message receive buffer
			memset(client_message, 0, sizeof client_message);

			// Lock FTL data structure, since it is likely that it will be changed here
			// Requests should not be processed/answered when data is about to change
			enable_thread_lock(threadname);

			process_request(message, &sock, SOCKET);
			free(message);

			// Release thread lock
			disable_thread_lock(threadname);

			if(sock == 0)
			{
				// Socket connection interrupted by sending EOT or ">quit"
				break;
			}
		}
		else if(n == -1)
		{
			if(debugclients) logg("Unix socket connection interrupted (%s), ID: %i", strerror(errno), sockID);
			break;
		}
	}
	if(debugclients) logg("Socket disconnected, ID: %i", sockID);

	//Free the socket pointer
	if(sock != 0)
		close(sock);
	free(socket_desc);

	if(clientip[sock] != NULL) {
		free(clientip[sock]);
		clientip[sock] = NULL;
	}

	return 0;
}

void *telnet_listening_thread_IPv4(void *args)
{
	// We will use the attributes object later to start all threads in detached mode
	pthread_attr_t attr;
	// Initialize thread attributes object with default attribute values
	pthread_attr_init(&attr);
	// When a detached thread terminates, its resources are automatically released back to
	// the system without the need for another thread to join with the terminated thread
	pthread_attr_setdetachstate(&attr, PTHREAD_CREATE_DETACHED);

	// Set thread name
	prctl(PR_SET_NAME,"telnet-IPv4",0,0,0);

	// Initialize sockets only after initial log parsing in listenting_thread
<<<<<<< HEAD
	bind_to_telnet_port(&telnetfd);
=======
	bind_to_telnet_port_IPv4(SOCKET, &telnetfd4);

	saveport();
>>>>>>> bb7bf434

	// Listen as long as FTL is not killed
	while(!killed)
	{
		// Look for new clients that want to connect
		int csck = listener(telnetfd4, 4);
		if(csck == -1)
		{
			logg("IPv4 telnet error: %s (%i)", strerror(errno), errno);
			continue;
		}

		// Allocate memory used to transport client socket ID to client listening thread
		int *newsock;
		newsock = calloc(1,sizeof(int));
		*newsock = csck;

		pthread_t telnet_connection_thread;
		// Create a new thread
		if(pthread_create( &telnet_connection_thread, &attr, telnet_connection_handler_thread, (void*) newsock ) != 0)
		{
			// Log the error code description
			logg("WARNING: Unable to open telnet processing thread, error: %s", strerror(errno));
		}
	}
	return 0;
}

void *telnet_listening_thread_IPv6(void *args)
{
	// We will use the attributes object later to start all threads in detached mode
	pthread_attr_t attr;
	// Initialize thread attributes object with default attribute values
	pthread_attr_init(&attr);
	// When a detached thread terminates, its resources are automatically released back to
	// the system without the need for another thread to join with the terminated thread
	pthread_attr_setdetachstate(&attr, PTHREAD_CREATE_DETACHED);

	// Set thread name
	prctl(PR_SET_NAME,"telnet-IPv6",0,0,0);

	// Initialize sockets only after initial log parsing in listenting_thread
	if(ipv6_available())
		bind_to_telnet_port_IPv6(SOCKET, &telnetfd6);
	else
		return 0;

	// Listen as long as FTL is not killed
	while(!killed)
	{
		// Look for new clients that want to connect
		int csck = listener(telnetfd6, 6);
		if(csck == -1)
		{
			logg("IPv6 telnet error: %s (%i)", strerror(errno), errno);
			continue;
		}

		// Allocate memory used to transport client socket ID to client listening thread
		int *newsock;
		newsock = calloc(1,sizeof(int));
		*newsock = csck;

		pthread_t telnet_connection_thread;
		// Create a new thread
		if(pthread_create( &telnet_connection_thread, &attr, telnet_connection_handler_thread, (void*) newsock ) != 0)
		{
			// Log the error code description
			logg("WARNING: Unable to open telnet processing thread, error: %s", strerror(errno));
		}
	}
	return 0;
}

void *socket_listening_thread(void *args)
{
	// We will use the attributes object later to start all threads in detached mode
	pthread_attr_t attr;
	// Initialize thread attributes object with default attribute values
	pthread_attr_init(&attr);
	// When a detached thread terminates, its resources are automatically released back to
	// the system without the need for another thread to join with the terminated thread
	pthread_attr_setdetachstate(&attr, PTHREAD_CREATE_DETACHED);

	// Set thread name
	prctl(PR_SET_NAME,"socket listener",0,0,0);

	// Initialize sockets only after initial log parsing in listening_thread
	bind_to_unix_socket(&socketfd);

	// Listen as long as FTL is not killed
	while(!killed)
	{
		// Look for new clients that want to connect
<<<<<<< HEAD
		int csck = listener(socketfd);
		if(csck < 0) continue;
=======
		int csck = listener(socketfd, 0);
>>>>>>> bb7bf434

		// Allocate memory used to transport client socket ID to client listening thread
		int *newsock;
		newsock = calloc(1,sizeof(int));
		*newsock = csck;

		pthread_t socket_connection_thread;
		// Create a new thread
		if(pthread_create( &socket_connection_thread, &attr, socket_connection_handler_thread, (void*) newsock ) != 0)
		{
			// Log the error code description
			logg("WARNING: Unable to open socket processing thread, error: %s", strerror(errno));
		}
	}
	return 0;
}

bool ipv6_available(void)
{
	struct ifaddrs *allInterfaces;
	int iface[2] = { 0 };

	// Get all interfaces
	if (getifaddrs(&allInterfaces) == 0)
	{
		struct ifaddrs *interface;
		// Loop over interfaces
		for (interface = allInterfaces; interface != NULL; interface = interface->ifa_next)
		{
			unsigned int flags = interface->ifa_flags;
			struct sockaddr *addr = interface->ifa_addr;

			// Check only for up and running IPv4, IPv6 interfaces
			if ((flags & (IFF_UP|IFF_RUNNING)) && addr != NULL)
			{
				iface[addr->sa_family == AF_INET6 ? 1 : 0]++;

				// For now unused debug statement
				// logg("Interface %s is %s", interface->ifa_name, addr->sa_family == AF_INET6 ? "IPv6" : "IPv4");
			}
		}
		freeifaddrs(allInterfaces);
	}

	if(debug)
	{
		logg("Found %i IPv4 and %i IPv6 capable interfaces", iface[0], iface[1]);
	}

	return (iface[1] > 0);
}<|MERGE_RESOLUTION|>--- conflicted
+++ resolved
@@ -22,13 +22,9 @@
 #define BACKLOG 5
 
 // File descriptors
-<<<<<<< HEAD
-int telnetfd, socketfd;
-bool istelnet[MAXCONNS];
-=======
 int socketfd, telnetfd4 = 0, telnetfd6 = 0;
 bool dualstack = false;
->>>>>>> bb7bf434
+bool istelnet[MAXCONNS];
 
 void saveport(void)
 {
@@ -45,11 +41,7 @@
 	}
 }
 
-<<<<<<< HEAD
-void bind_to_telnet_port(int *socketdescriptor)
-=======
 char bind_to_telnet_port_IPv4(char type, int *socketdescriptor)
->>>>>>> bb7bf434
 {
 	// IPv4 socket
 	*socketdescriptor = socket(AF_INET, SOCK_STREAM, 0);
@@ -74,21 +66,6 @@
 	memset(&serv_addr4, 0, sizeof(serv_addr4));
 	serv_addr4.sin_family = AF_INET;
 
-<<<<<<< HEAD
-	if(config.socket_listenlocal)
-		serv_addr.sin_addr.s_addr = htonl(INADDR_LOOPBACK);
-	else
-		serv_addr.sin_addr.s_addr = INADDR_ANY;
-
-	// The bind() system call binds a socket to an address,
-	// in this case the address of the current host and
-	// port number on which the server will run.
-	// convert this to network byte order using the function htons()
-	// which converts a port number in host byte order to a port number
-	// in network byte order
-	int port;
-	int port_init = 4711;
-=======
 	if(config.socket_listenlocal && type == SOCKET)
 		serv_addr4.sin_addr.s_addr = htonl(INADDR_LOOPBACK);
 	else
@@ -101,7 +78,6 @@
 		logg("Error listening on IPv4 port %i: %s (%i)", config.port, strerror(errno), errno);
 		return 0;
 	}
->>>>>>> bb7bf434
 
 	// The listen system call allows the process to listen on the socket for connections
 	if(listen(*socketdescriptor, BACKLOG) == -1)
@@ -110,7 +86,7 @@
 		return 0;
 	}
 
-	logg("Listening on port %i for incoming IPv4 connections", config.port);
+	logg("Listening on port %i for incoming IPv4 telnet connections", config.port);
 	return 1;
 }
 
@@ -125,9 +101,6 @@
 		exit(EXIT_FAILURE);
 	}
 
-<<<<<<< HEAD
-	saveport(port);
-=======
 	// If this flag is set to true (nonzero), then the  socket  is  re‐
 	// stricted  to  sending  and receiving IPv6 packets only.  In this
 	// case, an IPv4 and an IPv6 application can bind to a single  port
@@ -167,7 +140,6 @@
 		logg("Error listening on IPv6 port %i: %s (%i)", config.port, strerror(errno), errno);
 		return 0;
 	}
->>>>>>> bb7bf434
 
 	// The listen system call allows the process to listen on the socket for connections
 	if(listen(*socketdescriptor, BACKLOG) == -1)
@@ -176,12 +148,8 @@
 		return 0;
 	}
 
-<<<<<<< HEAD
-	logg("Listening on port %i for incoming telnet connections", port);
-=======
-	logg("Listening on port %i for incoming IPv6 connections", config.port);
+	logg("Listening on port %i for incoming IPv6 telnet connections", config.port);
 	return 1;
->>>>>>> bb7bf434
 }
 
 void bind_to_unix_socket(int *socketdescriptor)
@@ -256,59 +224,56 @@
 		logg("WARNING: Socket write returned error code %i", errno);
 }
 
+int checkClientLimit(int socket, char *ipAddr) {
+	if(socket < MAXCONNS)
+	{
+		clientip[socket] = strdup(ipAddr);
+
+		if(debugclients)
+			logg("Client connected: %s, ID: %i", clientip[socket], socket);
+	}
+	else
+	{
+		if(debugclients)
+			logg("Client denied (at max capacity): %s, ID: %i", ipAddr, socket);
+
+		close(socket);
+		return -1;
+	}
+}
+
 int listener(int sockfd, char type)
 {
-<<<<<<< HEAD
-	struct sockaddr_in cli_addr;
-	// set all values in the buffer to zero
-	memset(&cli_addr, 0, sizeof(cli_addr));
-	socklen_t clilen = sizeof(cli_addr);
-	int clientsocket = accept(sockfd, (struct sockaddr *) &cli_addr, &clilen);
-
-	char *ipAddr = inet_ntoa(cli_addr.sin_addr);
-
-	if(clientsocket < MAXCONNS)
-	{
-		clientip[clientsocket] = strdup(ipAddr);
-
-		if(debugclients)
-			logg("Client connected: %s, ID: %i", clientip[clientsocket], clientsocket);
-	}
-	else
-	{
-		if(debugclients)
-			logg("Client denied (at max capacity): %s, ID: %i", ipAddr, clientsocket);
-
-		close(clientsocket);
-		return -1;
-	}
-=======
 	struct sockaddr_un un_addr;
 	struct sockaddr_in in4_addr;
 	struct sockaddr_in6 in6_addr;
 	socklen_t socklen = 0;
->>>>>>> bb7bf434
+	int socket;
 
 	switch(type)
 	{
 		case 0: // Unix socket
-		memset(&un_addr, 0, sizeof(un_addr));
-		socklen = sizeof(un_addr);
-		return accept(sockfd, (struct sockaddr *) &un_addr, &socklen);
+			memset(&un_addr, 0, sizeof(un_addr));
+			socklen = sizeof(un_addr);
+			return accept(sockfd, (struct sockaddr *) &un_addr, &socklen);
 
 		case 4: // Internet socket (IPv4)
-		memset(&in4_addr, 0, sizeof(in4_addr));
-		socklen = sizeof(un_addr);
-		return accept(sockfd, (struct sockaddr *) &in4_addr, &socklen);
+			memset(&in4_addr, 0, sizeof(in4_addr));
+			socklen = sizeof(un_addr);
+			socket = accept(sockfd, (struct sockaddr *) &in4_addr, &socklen);
+			return checkClientLimit(socket, inet_ntoa(in4_addr.sin_addr));
 
 		case 6: // Internet socket (IPv6)
-		memset(&in6_addr, 0, sizeof(in6_addr));
-		socklen = sizeof(un_addr);
-		return accept(sockfd, (struct sockaddr *) &in6_addr, &socklen);
+			memset(&in6_addr, 0, sizeof(in6_addr));
+			socklen = sizeof(un_addr);
+			char str[INET6_ADDRSTRLEN];
+			socket = accept(sockfd, (struct sockaddr *) &in6_addr, &socklen);
+			inet_ntop(AF_INET6, &in6_addr.sin6_addr, str, INET6_ADDRSTRLEN);
+			return checkClientLimit(socket, str);
 
 		default: // Should not happen
-		logg("Cannot listen on type %i connection, code error!", type);
-		exit(EXIT_FAILURE);
+			logg("Cannot listen on type %i connection, code error!", type);
+			exit(EXIT_FAILURE);
 	}
 }
 
@@ -387,6 +352,11 @@
 		close(sock);
 	free(socket_desc);
 
+	if(clientip[sock] != NULL) {
+		free(clientip[sock]);
+		clientip[sock] = NULL;
+	}
+
 	return 0;
 }
 
@@ -468,13 +438,9 @@
 	prctl(PR_SET_NAME,"telnet-IPv4",0,0,0);
 
 	// Initialize sockets only after initial log parsing in listenting_thread
-<<<<<<< HEAD
-	bind_to_telnet_port(&telnetfd);
-=======
 	bind_to_telnet_port_IPv4(SOCKET, &telnetfd4);
 
 	saveport();
->>>>>>> bb7bf434
 
 	// Listen as long as FTL is not killed
 	while(!killed)
@@ -569,12 +535,8 @@
 	while(!killed)
 	{
 		// Look for new clients that want to connect
-<<<<<<< HEAD
-		int csck = listener(socketfd);
+		int csck = listener(socketfd, 0);
 		if(csck < 0) continue;
-=======
-		int csck = listener(socketfd, 0);
->>>>>>> bb7bf434
 
 		// Allocate memory used to transport client socket ID to client listening thread
 		int *newsock;
