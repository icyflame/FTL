--- conflicted
+++ resolved
@@ -576,13 +576,12 @@
 	if(buffer != NULL && strcasecmp(buffer, "true") == 0)
 		config.debug |= DEBUG_REGEX;
 
-<<<<<<< HEAD
 	// DEBUG_API
 	// defaults to: false
 	buffer = parse_FTLconf(fp, "DEBUG_API");
 	if(buffer != NULL && strcasecmp(buffer, "true") == 0)
 		config.debug |= DEBUG_API;
-=======
+
 	// DEBUG_OVERTIME
 	// defaults to: false
 	buffer = parse_FTLconf(fp, "DEBUG_OVERTIME");
@@ -594,7 +593,6 @@
 	buffer = parse_FTLconf(fp, "DEBUG_ALL");
 	if(buffer != NULL && strcasecmp(buffer, "true") == 0)
 		config.debug = ~0;
->>>>>>> 0dbe3b70
 
 	if(config.debug)
 	{
@@ -609,11 +607,8 @@
 		logg("* DEBUG_GC         %s *", (config.debug & DEBUG_GC)? "YES":"NO ");
 		logg("* DEBUG_ARP        %s *", (config.debug & DEBUG_ARP)? "YES":"NO ");
 		logg("* DEBUG_REGEX      %s *", (config.debug & DEBUG_REGEX)? "YES":"NO ");
-<<<<<<< HEAD
 		logg("* DEBUG_API        %s *", (config.debug & DEBUG_API)? "YES":"NO ");
-=======
 		logg("* DEBUG_OVERTIME   %s *", (config.debug & DEBUG_OVERTIME)? "YES":"NO ");
->>>>>>> 0dbe3b70
 		logg("************************");
 	}
 
